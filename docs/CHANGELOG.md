<<<<<<< HEAD
# v0.21.1

*	Allow promoting the seed connection string to the official connection
	string when the official one is not working.
=======
# v0.21.2

*	Fix the logic for checking the addresses in the exclusion results.
*	Add more logging to the exclusion and removal process.
*	Refactor the no-wait excludes to use a cleaner retry process.

# v0.21.1

*	Allow promoting the seed connection string to the connection string in the
	status if the one in the status is not working.
>>>>>>> 3c14ff7a

# v0.21.0

*	Adds initial support for gloangci-lint support.
*	Updates go version 1.15.2.

# v0.20.1

*	Fix the handling of TLS addresses when doing no-wait excludes.

# v0.20.0

*	Update the Go version in our build image.
*	Use a slim base image for the sidecar.
*	Enable non-blocking excludes in newer versions of FDB.
*	Add a mechanism for defining changes to defaults for future versions of the
	operator without enforcing them immediately.
*	Add a future default for the resource requirements for the sidecar
	container.

# v0.19.0

*	Correct helm chart for helm 3.
*	Use slim base image for sample container.
*	Rename the volumeClaim field for greater consistency with StatefulSet.
*	Add watch events for resources created by the operator.
*	Make use of atomic copy for sidecar files.

# v0.18.0

*	Add a check for container readiness before completing reconciliation.
*	Fix configuration and examples in getting started guide.
*	Prevent removing instances that do not have an IP address.
*	Do a clean build when running the PR checks.
*	Use the version from the spec as a fallback when we cannot get status using
	the running version from the status.
*	Add more detail about the replication strategy in our local test examples.

# v0.17.0

*	Adds non-blocking excludes code, but does not enable it.

# v0.16.0

*	Ignore the values for version flags in the live configuration when those
	flags are omitted in the cluster spec.
*	Add support for Fast Restore instances in FDB 6.3.
*	Only include the sidecar conf in the config map when there are pods that
	require it.
*	Add an option to disable the client compatibility check when upgrading.
*	Allow specifying custom labels on backup deployments.
*	Move the backup models into their own file.
*	Use an annotation to track which version of a config map a pod has seen.
*	Prevent completing reconciliation when a pod has a pending config map
	update.
*	Add an option for controlling CLI timeouts.
*	Replace any instances that have an instance ID with the wrong prefix.
*	Prevent bouncing a process when another process has been bounced recently.

# v0.15.2

*	Prevent errors when encountering pods in replace_misconfigured_pods that are
	not owned by the operator.

# v0.15.0

*	Remove step to set default values in the cluster spec.
*	Use the status call when updating the status in replace_misconfigured_pods.

# v0.14.0

*	Avoid trying to make configuration changes when the database is unavailable.
*	Move the pendingRemovals field to the cluster status.
*	Mark the cluster as fully reconciled when we are waiting for pods to be
	deleted.
*	Add an option to configure a headless service to generate DNS records for
	pods.
*	Ensure fault tolerance when recruiting coordinators.

# v0.13.0

*	Sync coordinator changes across KCs.
*	Only check client compatibility when we are doing a protocal-incompatible upgrade.
*	Prevent reconfiguration an already configured database.
*	Adds a cache for the connections from the lock client.

# v0.12.0

*	Improve logging for the operator
*	Improve logging for fdbmonitor
*	Allow customizing pod configuration for different processes based on process class.

# v0.11.1

*	Restore the behavior of writing the connection string into the spec as a temporary bridge.

# v0.11.0

*	Move fields from spec to status.
*	Bump FDB version used in examples.
*	Initial support for restore.

# v0.10.0

*	Adds an option for the backup snapshot time.
*	Add print columns to the backup resource.
*	Remove tests for older versions of FDB.
*	Drop support for older instance ID labels.

# v0.9.0

*	Adds ability to resize volumes.
*	Adds an option for pausing backups.
*	Adds an option for stopping backups.
*	Documents new migration behavior.
*	Remove unused code.
*	Omits TLS CA file when no trusted CA's are given.
*	Adds an option to crash the sidecar when the cluster file is empty.
*	Adds an option to configure version flags.
*	Drops support for old sidecar environment variables in newer versions of FDB.

# v0.8.0

*	Set the WATCH_NAMESPACE field in more example deployments.
*	Avoid overwriting existing annotations that are set outside the operator.
*	Remove unnecessary binaries from the docker image.
*	Prevent unnecesarily rebuilding packages in the Makefile.
*	Skip over instance IDs in the instancesToRemove list when adding new instances.
*	Reduce the default log router count.
*	Allow starting backups through the operator.
*	Use a read-only root file system for the FDB containers.

# v0.7.0

*   Update documentation.
*   Use a pointer for the backup account count to reduce confusion around the zero-value.
*   Add instructions on installing the backup CRD to the manuals.
*   Add a new CRD for managing backups.
*   Add tracking of the backup agent deployment in the cluster status.
*   Add an option in the cluster spec for configuring backup agents.
*   Improve error message when TLS paths not set.

# v0.6.0

*	Add a Helm chart for the operator.
*	Emit Prometheus metrics on reconciliation and cluster health.
*	Fix the name of the volume claim customization in the sample clusters.
*	Fix the logic for checking whether pods are up-to-date when using a custom
	pod lifecycle manager.
*	Fix false positives when checking for processes being up-to-date during
	upgrades.

# v0.5.0

*	Allow replacing pods that are failing to launch.
*	move the removal of pods in a shrink to the end of reconciliation.
*	Drop support for FDB versions < 6.1.12.
*	Allow customizing the name of the config map.
*	Allow customizing the name of the volume claim name.
*	Block cluster downgrades.
*	Add an example of starting a client app connected to the cluster.
*	Remove support for the HAS_STATUS_SUBRESOURCE flag.
*	Add a default user to the images for the operator and the Kubernetes sidecar.
*	Auto-generate API docs
*	Refactor reconciliation to be based entirely on the spec and status of the cluster.
*	Add a list of instances to remove as an alternative to the pendingRemovals map.
*	Adds a shortname for the CRD.
*	Improve logging when we convert a retryable error into a requeue.
*	Fix golint issues.
*	Set up a local MinIO instance for testing backups.
*	Add a cluster controller process to some test cases.
*	Add items to the config map in the cluster spec.
*	Remove the CRD from the sample deployment because it is too large for kubectl apply.
*	Sync coordinator changes when running across Kubernetes clusters.
*	Update our Kubernetes client dependencies.

# v0.4.0

*	Automatically reload certs in the Kubernetes sidecar when they are updated.
*	Upgrade to Kubebuilder 2.
*	Add a field to control the locality_data_hall parameter.
*	Enable new features in the sidecar in FDB 6.2.15 rather than waiting for
	7.0.0.
*	Add additional stateless processes starting in FDB 6.2.0.

# v0.3.0

*	Fix 'user cannot patch resource "events" in API group'.
*	Add documentation on how to access a cluster.
*	Allow enabling and disabling TLS.
*	Break configuration changes into multiple steps when changing region config.
*	Change the way we generate instance IDs to remove the need to track the next 
	instance ID in the spec.
*	Improve customization of the resources created by the operator.
*	Add FDB_INSTANCE_ID as an environment variable that is enabled by default in 
	the sidecar substitutions.
*	Replace sidecar environment variables with command-line flags.
*	Using server from the FoundationDB image when it matches the sidecar version.


# v0.2.0

*	Check that clients are compatible with new versions of FDB before upgrading.
*	Remove comments when parsing the connection string after changing
	coordinators.
*	Use a hash of the pod spec instead of the full pod spec to determine when we
	need to recreate pods.
*	Incorporate satellite logs into the default log counts when the operator is
	running in a satellite DC.
*	Add additional coordinators when the database is using multiple regions.
*	Bring up new pods at the old FDB version when upgrading and expanding in a
	single generation.

# v0.1.0

*	Initial release.<|MERGE_RESOLUTION|>--- conflicted
+++ resolved
@@ -1,9 +1,3 @@
-<<<<<<< HEAD
-# v0.21.1
-
-*	Allow promoting the seed connection string to the official connection
-	string when the official one is not working.
-=======
 # v0.21.2
 
 *	Fix the logic for checking the addresses in the exclusion results.
@@ -12,9 +6,8 @@
 
 # v0.21.1
 
-*	Allow promoting the seed connection string to the connection string in the
-	status if the one in the status is not working.
->>>>>>> 3c14ff7a
+*	Allow promoting the seed connection string to the official connection
+	string when the official one is not working.
 
 # v0.21.0
 
