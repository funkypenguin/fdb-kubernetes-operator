operator:
  name: fdb-kubernetes-operator-controller-manager
  image: foundationdb/fdb-kubernetes-operator
  tag: 0.24.0
  role: fdb-kubernetes-operator-manager-role
  rolebinding: fdb-kubernetes-operator-manager-rolebinding
<<<<<<< HEAD
  replicas: 1
=======
  globalMode:
    enabled: false
>>>>>>> 124a5fd0

resources:
  limits:
    cpu: 500m
    memory: 256Mi
  requests:
    cpu: 500m
    memory: 256Mi<|MERGE_RESOLUTION|>--- conflicted
+++ resolved
@@ -4,12 +4,9 @@
   tag: 0.24.0
   role: fdb-kubernetes-operator-manager-role
   rolebinding: fdb-kubernetes-operator-manager-rolebinding
-<<<<<<< HEAD
   replicas: 1
-=======
   globalMode:
     enabled: false
->>>>>>> 124a5fd0
 
 resources:
   limits:
