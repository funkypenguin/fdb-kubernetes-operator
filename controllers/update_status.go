/*
 * update_status.go
 *
 * This source file is part of the FoundationDB open source project
 *
 * Copyright 2019 Apple Inc. and the FoundationDB project authors
 *
 * Licensed under the Apache License, Version 2.0 (the "License");
 * you may not use this file except in compliance with the License.
 * You may obtain a copy of the License at
 *
 *     http://www.apache.org/licenses/LICENSE-2.0
 *
 * Unless required by applicable law or agreed to in writing, software
 * distributed under the License is distributed on an "AS IS" BASIS,
 * WITHOUT WARRANTIES OR CONDITIONS OF ANY KIND, either express or implied.
 * See the License for the specific language governing permissions and
 * limitations under the License.
 */

package controllers

import (
	ctx "context"
	"reflect"
	"time"

	fdbtypes "github.com/FoundationDB/fdb-kubernetes-operator/api/v1beta1"
	corev1 "k8s.io/api/core/v1"
	k8serrors "k8s.io/apimachinery/pkg/api/errors"
	metav1 "k8s.io/apimachinery/pkg/apis/meta/v1"
	"k8s.io/apimachinery/pkg/types"
)

// UpdateStatus provides a reconciliation step for updating the status in the
// CRD.
type UpdateStatus struct {
}

func (s UpdateStatus) Reconcile(r *FoundationDBClusterReconciler, context ctx.Context, cluster *fdbtypes.FoundationDBCluster) (bool, error) {
	status := fdbtypes.FoundationDBClusterStatus{}
	status.Generations.Reconciled = cluster.Status.Generations.Reconciled
	status.IncorrectProcesses = make(map[string]int64)
	status.MissingProcesses = make(map[string]int64)

	var databaseStatus *fdbtypes.FoundationDBStatus
	processMap := make(map[string][]fdbtypes.FoundationDBStatusProcessInfo)

	if cluster.Spec.Configured {
		adminClient, err := r.AdminClientProvider(cluster, r)
		if err != nil {
			return false, err
		}
		defer adminClient.Close()
		databaseStatus, err = adminClient.GetStatus()
		if err != nil {
			return false, err
		}
		for _, process := range databaseStatus.Cluster.Processes {
			instanceID := process.Locality["instance_id"]
			processMap[instanceID] = append(processMap[instanceID], process)
		}

		status.DatabaseConfiguration = databaseStatus.Cluster.DatabaseConfiguration.NormalizeConfiguration()
	} else {
		databaseStatus = nil
	}

	instances, err := r.PodLifecycleManager.GetInstances(r, cluster, context, getPodListOptions(cluster, "", "")...)
	if err != nil {
		return false, err
	}

	if cluster.Spec.MainContainer.EnableTLS {
		status.RequiredAddresses.TLS = true
	} else {
		status.RequiredAddresses.NonTLS = true
	}

	if databaseStatus != nil {
		for _, coordinator := range databaseStatus.Client.Coordinators.Coordinators {
			address, err := fdbtypes.ParseProcessAddress(coordinator.Address)
			if err != nil {
				return false, err
			}

			if address.Flags["tls"] {
				status.RequiredAddresses.TLS = true
			} else {
				status.RequiredAddresses.NonTLS = true
			}
		}
	}

	cluster.Status.RequiredAddresses = status.RequiredAddresses

	status.IncorrectPods = make([]string, 0)

	for _, instance := range instances {
		processClass := instance.GetProcessClass()
		instanceID := instance.GetInstanceID()

		if cluster.InstanceIsBeingRemoved(instanceID) {
			continue
		}

		status.ProcessCounts.IncreaseCount(processClass, 1)

		processStatus := processMap[instanceID]
		if len(processStatus) == 0 {
			existingTime, exists := cluster.Status.MissingProcesses[instanceID]
			if exists {
				status.MissingProcesses[instanceID] = existingTime
			} else {
				status.MissingProcesses[instanceID] = time.Now().Unix()
			}
		} else {
			podClient, err := r.getPodClient(context, cluster, instance)
			correct := false
			if err != nil {
				log.Error(err, "Error getting pod client", "instance", instance.Metadata.Name)
			} else {
				for _, process := range processStatus {
					commandLine, err := GetStartCommand(cluster, instance, podClient)
					if err != nil {
						return false, err
					}
					correct = commandLine == process.CommandLine
					break
				}
			}

			if !correct {
				instanceID := instance.GetInstanceID()
				existingTime, exists := cluster.Status.IncorrectProcesses[instanceID]
				if exists {
					status.IncorrectProcesses[instanceID] = existingTime
				} else {
					status.IncorrectProcesses[instanceID] = time.Now().Unix()
				}
			}
		}

		if instance.Pod != nil {
<<<<<<< HEAD
			_, idNum, err := ParseInstanceID(instance.GetInstanceID())
=======
			id := instance.Metadata.Labels["fdb-instance-id"]
			_, idNum, err := ParseInstanceID(id)
>>>>>>> 9adaf356
			if err != nil {
				return false, err
			}

<<<<<<< HEAD
			specHash, err := GetPodSpecHash(cluster, instance.GetProcessClass(), idNum, nil)
=======
			processClass := instance.Metadata.Labels["fdb-process-class"]

			specHash, err := GetPodSpecHash(cluster, processClass, idNum, nil)
>>>>>>> 9adaf356
			if err != nil {
				return false, err
			}

			incorrectPod := !metadataMatches(*instance.Metadata, getPodMetadata(cluster, processClass, id, specHash))

			pvcs := &corev1.PersistentVolumeClaimList{}
			err = r.List(context, pvcs, getPodListOptions(cluster, processClass, id)...)
			desiredPvc, err := GetPvc(cluster, processClass, idNum)
			if err != nil {
				return false, err
			}

			if (len(pvcs.Items) == 1) != (desiredPvc != nil) {
				incorrectPod = true
			}

			if !incorrectPod && desiredPvc != nil {
				incorrectPod = !metadataMatches(pvcs.Items[0].ObjectMeta, desiredPvc.ObjectMeta)
			}

			if incorrectPod {
				status.IncorrectPods = append(status.IncorrectPods, instance.Metadata.Name)
			}
		}
	}

	configMap, err := GetConfigMap(context, cluster, r)
	if err != nil {
		return false, err
	}
	existingConfigMap := &corev1.ConfigMap{}
	err = r.Get(context, types.NamespacedName{Namespace: configMap.Namespace, Name: configMap.Name}, existingConfigMap)
	if err != nil && k8serrors.IsNotFound(err) {
		status.HasIncorrectConfigMap = true
	} else if err != nil {
		return false, err
	}

	status.HasIncorrectConfigMap = status.HasIncorrectConfigMap || !reflect.DeepEqual(existingConfigMap.Data, configMap.Data) || !metadataMatches(existingConfigMap.ObjectMeta, configMap.ObjectMeta)

	if databaseStatus != nil {
		status.Health.Available = databaseStatus.Client.DatabaseStatus.Available
		status.Health.Healthy = databaseStatus.Client.DatabaseStatus.Healthy
		status.Health.FullReplication = databaseStatus.Cluster.FullReplication
		status.Health.DataMovementPriority = databaseStatus.Cluster.Data.MovingData.HighestPriority
	}

	if len(status.IncorrectProcesses) == 0 {
		status.IncorrectProcesses = nil
	}
	if len(status.MissingProcesses) == 0 {
		status.MissingProcesses = nil
	}

	originalStatus := cluster.Status.DeepCopy()

	cluster.Status = status

	_, err = cluster.CheckReconciliation()
	if err != nil {
		return false, err
	}

	if !reflect.DeepEqual(cluster.Status, *originalStatus) {
		err = r.Status().Update(context, cluster)
		if err != nil {
			log.Error(err, "Error updating cluster status", "namespace", cluster.Namespace, "cluster", cluster.Name)
			return false, err
		}
	}

	return true, nil
}

func (s UpdateStatus) RequeueAfter() time.Duration {
	return 0
}

// containsAll determines if one map contains all the keys and matching values
// from another map.
func containsAll(current map[string]string, desired map[string]string) bool {
	for key, value := range desired {
		if current[key] != value {
			return false
		}
	}
	return true
}

// metadataMatches determines if the current metadata on an object matches the
// metadata specified by the cluster spec.
func metadataMatches(currentMetadata metav1.ObjectMeta, desiredMetadata metav1.ObjectMeta) bool {
	return containsAll(currentMetadata.Labels, desiredMetadata.Labels) && containsAll(currentMetadata.Annotations, desiredMetadata.Annotations)
}<|MERGE_RESOLUTION|>--- conflicted
+++ resolved
@@ -142,23 +142,12 @@
 		}
 
 		if instance.Pod != nil {
-<<<<<<< HEAD
 			_, idNum, err := ParseInstanceID(instance.GetInstanceID())
-=======
-			id := instance.Metadata.Labels["fdb-instance-id"]
-			_, idNum, err := ParseInstanceID(id)
->>>>>>> 9adaf356
-			if err != nil {
-				return false, err
-			}
-
-<<<<<<< HEAD
+			if err != nil {
+				return false, err
+			}
+
 			specHash, err := GetPodSpecHash(cluster, instance.GetProcessClass(), idNum, nil)
-=======
-			processClass := instance.Metadata.Labels["fdb-process-class"]
-
-			specHash, err := GetPodSpecHash(cluster, processClass, idNum, nil)
->>>>>>> 9adaf356
 			if err != nil {
 				return false, err
 			}
